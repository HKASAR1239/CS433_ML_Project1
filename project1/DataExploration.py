# Pre-processing of the data before feeding it to the model

import os
import numpy as np
import matplotlib.pyplot as plt
import implementations as im

#load data from a csv file
def load_data(file_name):
    """Load data from a csv file.
    The csv file should be in the data/dataset/ folder relative to this file.

    input:
    file_name: str, name of the csv file
    output:
    data: numpy array of shape (n_samples, n_features)
    """
    dir_path = os.path.dirname(os.path.realpath(__file__))+'/data/dataset/'
    data = np.array(np.genfromtxt(dir_path+file_name, delimiter=','))
    return data


def assess_missing_features(data): 
    """Assess the percentage of missing data for each feature in the dataset.

    input:
    data: numpy array of shape (n_samples, n_features)

    output:
    missing_data: list of length n_features, where each element is the percentage of missing data for that feature
    """
    missing_data = []
    for column in data.T:
        missing_percentage = np.sum(np.isnan(column)) / len(column)
        missing_data.append(missing_percentage)
    return missing_data

def remove_missing_features(data, threshold=0.8):
    """Remove features with a percentage of missing data above a certain threshold.

    input:
    data: numpy array of shape (n_samples, n_features)
    threshold: float, percentage of missing data above which a feature is removed

    output:
    data: numpy array of shape (n_samples, n_features_removed)
    """
    missing_data = assess_missing_features(data)
    features_to_keep = [i for i, missing in enumerate(missing_data) if missing <= threshold]
    features_to_remove = [i for i, missing in enumerate(missing_data) if missing > threshold]
    return data[:, features_to_keep], features_to_remove


def assess_missing_data_points(data, threshold=0.8):
    """Assess the percentage of missing features for each sample in the dataset.

    input:
    data: numpy array of shape (n_samples, n_features)

    output:
    missing_data: list of length n_samples, where each element is the percentage of missing features for that data point
    """

    missing_data = []
    for row in data:
        missing_percentage = np.sum(np.isnan(row)) / len(row)
        missing_data.append(missing_percentage)
    return missing_data

def remove_missing_data_points(data, threshold=0.5):
    """Remove data points with a percentage of missing features above a certain threshold.

    input:
    data: numpy array of shape (n_samples, n_features)
    threshold: float, percentage of missing features above which a data point is removed

    output:
    data: numpy array of shape (n_samples_removed, n_features)
    """
    missing_data = assess_missing_data_points(data)
    above_threshold = [i for i, missing in enumerate(missing_data) if missing > threshold]
    points_to_keep = [i for i, missing in enumerate(missing_data) if missing <= threshold]
    points_to_remove = [i for i, missing in enumerate(missing_data) if missing > threshold]
    
    return data[points_to_keep, :], points_to_remove


def fill_missing_data_mode(data):
    """Fill missing data with the mode of the feature.

    input:
    data: numpy array of shape (n_samples, n_features)

    output:
    data: numpy array of shape (n_samples, n_features)
    """

    for i in range(data.shape[1]):
        column = data[:, i]
        data[:, i] = fill_column_mode(column)
    return data

def fill_column_mode(column):
    """Fill missing data in a single column with the mode of that column.

    input:
    column: numpy array of shape (n_samples,) with some np.nan values
    output:
    column: numpy array of shape (n_samples,) with np.nan values filled with the mode of the column
    """ 
    if np.all(np.isnan(column)):
        return column
    values, counts = np.unique(column[~np.isnan(column)], return_counts=True)
    mode = values[np.argmax(counts)]
    column[np.isnan(column)] = mode
    return column


def fill_missing_data_0(data):
    """Fill missing data with 0.

    input:
    data: numpy array of shape (n_samples, n_features)

    output:
    data: numpy array of shape (n_samples, n_features)
    """
    data[np.isnan(data)] = 0
    return data


def get_variance(data):
    """Get the variance of each feature in the dataset.

    input:
    data: numpy array of shape (n_samples, n_features)

    output:
    variance: list of length n_features, where each element is the variance of that feature
    """
    variance = []
    for column in data.T:
        variance.append(np.nanvar(column))
    return variance

def IQR(data,factor=1.5):
    """Remove outliers by applying IQR method : computes the 25th and 75th percentile, then form bounds

        Input : numpy array of shape (n_samples,n_features)

        Output : numpy array filtered without the outliers
    """
    # Compute percentiles and IQR 
    Q1 = np.percentile(data,0.25,axis=0)
    Q3 = np.percentile(data,0.75,axis=0)
    IQR = Q3-Q1

    # Determine the bounds
    lowerBound = Q1 - factor * IQR
    upperBound = Q3 + factor * IQR

    # Filtering 
    mask = np.all((data <= upperBound) & (data >= lowerBound),axis=1)
    return data[mask]



def plot_missing_data(missing_data, title):
    print(np.mean(missing_data))  # Print average percentage of missing data across all features
    print(np.median(missing_data))  # Print median percentage of missing data across all features
    plt.hist(missing_data, bins=20)
    plt.title(title)
    plt.xlabel("Percentage of missing data")
    plt.ylabel("Occurences")
    plt.show()

def normalize_feature(column):
    """ Normalize one olumn of the data (one feature) to have mean 0 and variance 1.
    input:
    column: numpy array of shape (n_samples,)
    output:
    column: numpy array of shape (n_samples,) normalized
    """
    mean = np.mean(column)
    std = np.std(column)
    if std == 0:
        return column - mean
    return (column - mean) / std



def fill_data(data, remove_features = [], remove_points = [], threshold = True, threshold_features=0.9, threshold_points=0.6, normalize=True,remove_outliers=True):
    """ Pre-process the data before feeding it to the model.
    Remove data points or features with percentage of missing data above a certain threshold if threshold is True (for training data).
    Remove specified features and data points if remove_features and remove_points are not empty (for test data).
    Fill features that have only one type of value (except np.nan) with 0.
    Fill remaining missing data with the mode of the feature.
    Optionally normalize the data to have mean 0 and variance 1.
    
    input:
    data: numpy array of shape (n_samples, n_features)
    remove_features: list of int, indices of features to remove
    remove_points: list of int, indices of data points to remove
    threshold_features: float, percentage of missing data above which a feature is removed
    threshold_points: float, percentage of missing features above which a data point is removed
    normalize: bool, whether to normalize the data to have mean 0 and variance 1

    output:
    data: numpy array of shape (n_samples_removed, n_features_removed), final pre-processed data
    removed_features: list of int, indices of features that were removed
    removed_points: list of int, indices of data points that were removed
    """
    #Remove specified features and points
    data = np.delete(data, remove_features, axis=1)
    data = np.delete(data, remove_points, axis=0)

    if threshold: # remove features and points based on threshold
        data, removed_features = remove_missing_features(data, threshold=threshold_features)
        data, removed_points = remove_missing_data_points(data, threshold=threshold_points)
    else: # do not remove features and points based on threshold
        removed_features = []
        removed_points = []


    for i in range(data.shape[1]):

        column = data[:, i]

        if np.all(np.isnan(column)): # if all values are np.nan, skip
            continue

        if np.all(~np.isnan(column)): # if there is no missing data, skip
            if normalize:
                column = normalize_feature(column)
            data[:, i] = column
            continue

        unique_values = np.unique(column[~np.isnan(column)]) # unique values excluding np.nan
        if len(unique_values) == 1: # check if there is only one unique value (except np.nan)
            column = fill_missing_data_0(column)

        else:
            column = fill_column_mode(column) 
        

        if normalize:
            column = normalize_feature(column)
        
        data[:, i] = column
    if remove_outliers:
        data = IQR(data)

    return data, removed_features, removed_points

# ------------------------------------------------- FUNCTIONS FOR DATA PROCESSING ---------------------------------------------

def build_k_indices(y: np.ndarray, k_fold: int, seed: int):
    """build k indices for k-fold.

    Args:
        y:      shape=(N,)
        k_fold: K in K-fold, i.e. the fold num
        seed:   the random seed

    Returns:
        A 2D array of shape=(k_fold, N/k_fold) that indicates the data indices for each fold

    >>> build_k_indices(np.array([1., 2., 3., 4.]), 2, 1)
    array([[3, 2],
           [0, 1]])
    """
    n_row = y.shape[0]
    interval = int(n_row / k_fold)
    np.random.seed(seed)
    indices = np.random.permutation(n_row)
    k_indices = [indices[k * interval : (k+1) * interval] for k in range(k_fold)]
    return np.array(k_indices)

def CrossValidation1Fold(y: np.ndarray, x: np.ndarray, k_fold: int, seed: int,model, **model_kwargs):
    """
    Perform a folding for cross validation with a specified model
    """
    k_indices = build_k_indices[y,x,k_fold,seed]
    xTest = x[k_indices]
    yTest = y[k_indices]
    trainIdx = k_indices[np.arange(len(k_indices)) != k].ravel()
    xTrain,yTrain = x[trainIdx], y[trainIdx]

    w,mse = model(yTrain,xTrain,**model_kwargs)

    yPred = xTest @ w
    errorTest = im._mse_loss(yTest,xTest,w)
    errorTrain = im._mse_loss(yTrain,xTrain,w)

    return errorTest,errorTrain

def CrossValidation(y: np.ndarray, x: np.ndarray, k_fold: int, seed: int,model, **model_kwargs):
    """
    Perform a cross validation with a specified model
    """
    errorsTest = []
    errorsTrain = []
    for k in range(k_fold):
        errorTest,errorTrain = CrossValidation1Fold(y,x,k_fold,seed,model,**model_kwargs)
<<<<<<< HEAD
        errorsTest.append(errorTest)
        errorsTrain.append(errorTrain)
=======
        errorsTest.append(errorsTest)
        errorsTrain.append(errorsTrain)
>>>>>>> 20b6915d
    return errorsTest,errorsTrain



if __name__ == "__main__":
    
    x_train = load_data('x_train.csv')
    x_test = load_data('x_test.csv')
    y_train = load_data('y_train.csv')

    filled_x_train, removed_features, removed_points = fill_data(x_train, remove_features = [], remove_points = [], threshold = True, threshold_features=0.9, threshold_points=0.6, normalize=True)
    np.savetxt(os.path.dirname(os.path.realpath(__file__))+'/data/processed/filled_x_train_f09-p06-n.csv', filled_x_train, delimiter=',')

    # remove the same features and points from x_test as were removed from x_train
    filled_x_test, _, _ = fill_data(x_test, remove_features = removed_features, remove_points = removed_points, threshold = False, normalize=True)
    np.savetxt(os.path.dirname(os.path.realpath(__file__))+'/data/processed/filled_x_test_f09-p06-n.csv', filled_x_test, delimiter=',')

    # remove the same points from y_train as were removed from x_train
    y_train, _ = remove_missing_data_points(y_train, threshold=0.6)
    np.savetxt(os.path.dirname(os.path.realpath(__file__))+'/data/processed/filled_y_train_f09-p06-n.csv', y_train, delimiter=',')

    # Print the shape of the processed data to verify that the number of features and points match
    print(filled_x_train.shape)
    print(filled_x_test.shape)
    print(y_train.shape)

<|MERGE_RESOLUTION|>--- conflicted
+++ resolved
@@ -302,13 +302,9 @@
     errorsTrain = []
     for k in range(k_fold):
         errorTest,errorTrain = CrossValidation1Fold(y,x,k_fold,seed,model,**model_kwargs)
-<<<<<<< HEAD
         errorsTest.append(errorTest)
         errorsTrain.append(errorTrain)
-=======
-        errorsTest.append(errorsTest)
-        errorsTrain.append(errorsTrain)
->>>>>>> 20b6915d
+
     return errorsTest,errorsTrain
 
 
